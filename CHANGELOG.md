# Changelog

**Repository:** `federator`  
**Description:** `Tracks all notable changes, version history, and roadmap toward 1.0.0 following Semantic Versioning.`

<!-- SPDX-License-Identifier: OGL-UK-3.0 -->

--- 

All notable changes to this repository will be documented in this file.

This project follows **Semantic Versioning (SemVer)** ([semver.org](https://semver.org/)), using the format:

`[MAJOR].[MINOR].[PATCH]`
- **MAJOR** (`X.0.0`) – Incompatible API/feature changes that break backward compatibility.
- **MINOR** (`0.X.0`) – Backward-compatible new features, enhancements, or functionality changes.
- **PATCH** (`0.0.X`) – Backward-compatible bug fixes, security updates, or minor corrections.
- **Pre-release versions** – Use suffixes such as `-alpha`, `-beta`, `-rc.1` (e.g., `2.1.0-beta.1`).
- **Build metadata** – If needed, use `+build` (e.g., `2.1.0+20250314`).

---

## [Unreleased]

### Added

- Placeholder for upcoming features and enhancements.

### Fixed

- Fixed failing smoke test in `docker/docker-compose-multiple-clients-multiple-server.yml`
- Fixed missing smoke-test in `docker/docker-compose-grpc.yml`
- Fixed SonarQube `try-with-resources or close ScheduledExecutorService in a finally clause` issue.

### Changed

<<<<<<< HEAD

- Created documentation for deploying a federator locally.
- Updated documentation for running locally and running on docker to deduplicate common instructions
- Updated documentation for smoke tests on one to one server/client configurations
=======
- Updated MAINTAINERS.md with updated supplier information.
>>>>>>> 41123e13

---

## 0.90.0 – 2025-04-04

### Initial Public Release (Pre-Stable)

This is the first public release of this repository under NDTP's open-source governance model.  
Since this release is **pre-1.0.0**, changes may still occur that are **not fully backward-compatible**.

#### Initial Features

- Key functionality for listening to a Kafka topic for new data, filtering it and sending to another federator for consumption in another IA Node.
- Key functionality for configuring the instance of a federator to control that activity.

#### Known Limitations

- Some components are subject to change before `1.0.0`.
- APIs may evolve based on partner feedback and internal testing.

---

## [0.90.1] – YYYY-MM-DD

### Fixed

- Security patch addressing [issue].
- Minor bug fix in [module].

---

## [0.91.0] – YYYY-MM-DD

### Added

- New feature: [Feature name].

### Changed

- Adjusted API contracts for [component].

---

## Future Roadmap to `1.0.0`

The `0.90.x` series is part of NDTP’s **pre-stable development cycle**, meaning:
- **Minor versions (`0.91.0`, `0.92.0`...) introduce features and improvements** leading to a stable `1.0.0`.
- **Patch versions (`0.90.1`, `0.90.2`...) contain only bug fixes and security updates**.
- **Backward compatibility is NOT guaranteed until `1.0.0`**, though NDTP aims to minimise breaking changes.

Once `1.0.0` is reached, future versions will follow **strict SemVer rules**.

---

## Versioning Policy

1. **MAJOR updates (`X.0.0`)** – Typically introduce breaking changes that require users to modify their code or configurations.

- **Breaking changes (default rule)**: Any backward-incompatible modifications require a major version bump.
- **Non-breaking major updates (exceptional cases)**: A major version may also be incremented if the update represents a significant milestone, such as a shift in governance, a long-term stability commitment, or substantial new functionality that redefines the project’s scope.

2. **MINOR updates (`0.X.0`)** – New functionality that is backward-compatible.
3. **PATCH updates (`0.0.X`)** – Bug fixes, performance improvements, or security patches.
4. **Dependency updates** – A **major dependency upgrade** that introduces breaking changes should trigger a **MAJOR** version bump (once at `1.0.0`).

---

## How to Update This Changelog

1. When making changes, update this file under the **Unreleased** section.
2. Before a new release, move changes from **Unreleased** to a new dated section with a version number.
3. Follow **Semantic Versioning** rules to categorise changes correctly.
4. If pre-release versions are used, clearly mark them as `-alpha`, `-beta`, or `-rc.X`.

---

**Maintained by the National Digital Twin Programme (NDTP).**

© Crown Copyright 2025. This work has been developed by the National Digital Twin Programme and is legally attributed to the Department for Business and Trade (UK) as the governing entity.  
Licensed under the Open Government Licence v3.0.  
For full licensing terms, see [OGL_LICENSE.md](OGL_LICENSE.md).<|MERGE_RESOLUTION|>--- conflicted
+++ resolved
@@ -34,16 +34,11 @@
 
 ### Changed
 
-<<<<<<< HEAD
-
 - Created documentation for deploying a federator locally.
 - Updated documentation for running locally and running on docker to deduplicate common instructions
 - Updated documentation for smoke tests on one to one server/client configurations
-=======
-- Updated MAINTAINERS.md with updated supplier information.
->>>>>>> 41123e13
 
----
+
 
 ## 0.90.0 – 2025-04-04
 
