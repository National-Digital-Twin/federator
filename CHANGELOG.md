# Changelog

**Repository:** `federator`  
**Description:** `Tracks all notable changes, version history, and roadmap toward 1.0.0 following Semantic Versioning.`

<!-- SPDX-License-Identifier: OGL-UK-3.0 -->

--- 

All notable changes to this repository will be documented in this file.

This project follows **Semantic Versioning (SemVer)** ([semver.org](https://semver.org/)), using the format:

`[MAJOR].[MINOR].[PATCH]`
- **MAJOR** (`X.0.0`) – Incompatible API/feature changes that break backward compatibility.
- **MINOR** (`0.X.0`) – Backward-compatible new features, enhancements, or functionality changes.
- **PATCH** (`0.0.X`) – Backward-compatible bug fixes, security updates, or minor corrections.
- **Pre-release versions** – Use suffixes such as `-alpha`, `-beta`, `-rc.1` (e.g., `2.1.0-beta.1`).
- **Build metadata** – If needed, use `+build` (e.g., `2.1.0+20250314`).

---

## 1.0.0 - 2025-10-01

### Added

- Integration with Keycloak authentication system
- Introducing JobRunR to Consumer
- Support for Redis authentication
- Support for JWT access token caching using Redis
- SBOM generation to GitHub release process
- Enhanced Redis, MTLS and GRPC logging configurations
- Support for server-side consumer verification
- Client JWT audience validation functionality
- Filter functionality based on header
- Producer consumer configuration retrieval from Management
- Support for toggling IDP MTLS Flag

### Fixed

- Fixed offset tracking for consumers
- Fixed unit tests in pipeline
- Fixed Security label filtering
- Fixed failing smoke test in `docker/docker-compose-multiple-clients-multiple-server.yml`
- Fixed missing smoke-test in `docker/docker-compose-grpc.yml`
- Fixed SonarQube `try-with-resources or close ScheduledExecutorService in a finally clause` issue
- Closed and finished grpc jobs when no further messages received
- Disconnected clients from server when no further messages available to stream

### Changed

<<<<<<< HEAD
- Created documentation for deploying a federator locally
- Update architecture diagrams showing new features and Integrations
=======
- Created documentation for deploying a federator locally.
>>>>>>> 9e84c3e6
- Updated documentation for running locally and running on docker to deduplicate common instructions
- Updated documentation for smoke tests on one to one server/client configurations
- Updated client_id to azp for compatibility
- Split Consumer Producer logic
- Removed AccessMap
- Removed obsolete workflows
- Upgraded Java version and integrated ManagementNodeDataHandler

### Dependencies

- Bumped com.google.protobuf:protobuf-java from 3.25.5 to 4.30.2
- Bumped org.projectlombok:lombok from 1.18.36 to 1.18.38
- Bumped dependency.io-grpc from 1.70.0 to 1.71.0
- Bumped org.jacoco:jacoco-maven-plugin from 0.8.12 to 0.8.13
- Bumped org.mockito:mockito-bom from 5.16.1 to 5.17.0



## 0.90.0 – 2025-04-04

### Initial Public Release (Pre-Stable)

This is the first public release of this repository under NDTP's open-source governance model.  
Since this release is **pre-1.0.0**, changes may still occur that are **not fully backward-compatible**.

#### Initial Features

- Key functionality for listening to a Kafka topic for new data, filtering it and sending to another federator for consumption in another IA Node.
- Key functionality for configuring the instance of a federator to control that activity.

#### Known Limitations

- Some components are subject to change before `1.0.0`.
- APIs may evolve based on partner feedback and internal testing.

---

## [0.90.1] – YYYY-MM-DD

### Fixed

- Security patch addressing [issue].
- Minor bug fix in [module].

---

## [0.91.0] – YYYY-MM-DD

### Added

- New feature: [Feature name].

### Changed

- Adjusted API contracts for [component].

---

## Future Roadmap to `1.0.0`

The `0.90.x` series is part of NDTP’s **pre-stable development cycle**, meaning:
- **Minor versions (`0.91.0`, `0.92.0`...) introduce features and improvements** leading to a stable `1.0.0`.
- **Patch versions (`0.90.1`, `0.90.2`...) contain only bug fixes and security updates**.
- **Backward compatibility is NOT guaranteed until `1.0.0`**, though NDTP aims to minimise breaking changes.

Once `1.0.0` is reached, future versions will follow **strict SemVer rules**.

---

## Versioning Policy

1. **MAJOR updates (`X.0.0`)** – Typically introduce breaking changes that require users to modify their code or configurations.

- **Breaking changes (default rule)**: Any backward-incompatible modifications require a major version bump.
- **Non-breaking major updates (exceptional cases)**: A major version may also be incremented if the update represents a significant milestone, such as a shift in governance, a long-term stability commitment, or substantial new functionality that redefines the project’s scope.

2. **MINOR updates (`0.X.0`)** – New functionality that is backward-compatible.
3. **PATCH updates (`0.0.X`)** – Bug fixes, performance improvements, or security patches.
4. **Dependency updates** – A **major dependency upgrade** that introduces breaking changes should trigger a **MAJOR** version bump (once at `1.0.0`).

---

## How to Update This Changelog

1. When making changes, update this file under the **Unreleased** section.
2. Before a new release, move changes from **Unreleased** to a new dated section with a version number.
3. Follow **Semantic Versioning** rules to categorise changes correctly.
4. If pre-release versions are used, clearly mark them as `-alpha`, `-beta`, or `-rc.X`.

---

**Maintained by the National Digital Twin Programme (NDTP).**

© Crown Copyright 2025. This work has been developed by the National Digital Twin Programme and is legally attributed to the Department for Business and Trade (UK) as the governing entity.  
Licensed under the Open Government Licence v3.0.  
For full licensing terms, see [OGL_LICENSE.md](OGL_LICENSE.md).<|MERGE_RESOLUTION|>--- conflicted
+++ resolved
@@ -49,12 +49,8 @@
 
 ### Changed
 
-<<<<<<< HEAD
 - Created documentation for deploying a federator locally
 - Update architecture diagrams showing new features and Integrations
-=======
-- Created documentation for deploying a federator locally.
->>>>>>> 9e84c3e6
 - Updated documentation for running locally and running on docker to deduplicate common instructions
 - Updated documentation for smoke tests on one to one server/client configurations
 - Updated client_id to azp for compatibility
