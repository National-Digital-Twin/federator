--- conflicted
+++ resolved
@@ -42,21 +42,25 @@
 import java.util.Random;
 import java.util.Set;
 import java.util.UUID;
+import org.apache.kafka.clients.consumer.ConsumerRecord;
 import org.apache.kafka.common.serialization.StringDeserializer;
 import org.junit.jupiter.api.AfterAll;
 import org.junit.jupiter.api.AfterEach;
 import org.junit.jupiter.api.BeforeAll;
+import org.junit.jupiter.api.Disabled;
 import org.junit.jupiter.api.Test;
 import org.mockito.MockedStatic;
 import org.mockito.Mockito;
 import uk.gov.dbt.ndtp.federator.access.AccessMap;
 import uk.gov.dbt.ndtp.federator.access.mappings.AccessDetails;
 import uk.gov.dbt.ndtp.federator.consumer.ClientTopicOffsets;
+import uk.gov.dbt.ndtp.federator.exceptions.LabelException;
 import uk.gov.dbt.ndtp.federator.filter.MessageFilter;
 import uk.gov.dbt.ndtp.federator.grpc.LimitedServerCallStreamObserver;
 import uk.gov.dbt.ndtp.federator.interfaces.StreamObservable;
 import uk.gov.dbt.ndtp.federator.model.dto.AttributesDTO;
 import uk.gov.dbt.ndtp.federator.utils.KafkaUtil;
+import uk.gov.dbt.ndtp.secure.agent.payloads.RdfPayload;
 import uk.gov.dbt.ndtp.secure.agent.sources.kafka.KafkaEvent;
 import uk.gov.dbt.ndtp.secure.agent.sources.kafka.KafkaEventSource;
 import uk.gov.dbt.ndtp.secure.agent.sources.kafka.serializers.RdfPayloadDeserializer;
@@ -69,7 +73,7 @@
     private static final ClientTopicOffsets topicData = new ClientTopicOffsets(CLIENT_ID, TOPIC, OFFSET);
     private static final KafkaEventSource.Builder mockKafkaBuilder = mock(KafkaEventSource.Builder.class);
     private static final KafkaEventSource mockEventSource = mock(KafkaEventSource.class);
-    private static MockedStatic<KafkaUtil> mockedKafkaUtil;
+    private static final MockedStatic<KafkaUtil> mockedKafkaUtil = Mockito.mockStatic(KafkaUtil.class);
     private static final MessageFilter<KafkaEvent<?, ?>> mockFilter = mock(MessageFilter.class);
     private static final Set<String> emptySharedHeaders = Set.of();
 
@@ -84,7 +88,6 @@
     public static void setupTests() {
         setUpProperties();
         AccessMap.get().add(CLIENT_ID, new AccessDetails());
-        mockedKafkaUtil = Mockito.mockStatic(KafkaUtil.class);
         mockedKafkaUtil.when(KafkaUtil::getKafkaSourceBuilder).thenReturn(mockKafkaBuilder);
         when(mockKafkaBuilder.keyDeserializer(eq(StringDeserializer.class))).thenReturn(mockKafkaBuilder);
         when(mockKafkaBuilder.valueDeserializer(eq(RdfPayloadDeserializer.class)))
@@ -144,8 +147,6 @@
         verify(mockObserver, never()).onNext(any());
     }
 
-<<<<<<< HEAD
-=======
     @Disabled("Needs fixing - Once implement Filter Logic")
     @Test
     void test_processMessages_happyPath_filteredOutMessage() throws LabelException {
@@ -163,7 +164,6 @@
         verify(mockObserver, never()).onNext(any());
     }
 
->>>>>>> 5f0c44fe
     @Test
     void test_close_happyPath() {
         // given
